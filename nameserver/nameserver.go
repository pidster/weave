package nameserver

import (
	"fmt"
	"sync"
	"time"

	"github.com/miekg/dns"
	"github.com/weaveworks/mesh"

	. "github.com/weaveworks/weave/common"
	"github.com/weaveworks/weave/net/address"
)

const (
	// Tombstones do not need to survive long periods of peer disconnection, as
	// we delete entries for disconnected peers.  Therefore they just need to hang
	// around to account for propagation delay through gossip.  We do need them
	// to hang around longer than the allowed clock skew (defined next).  30mins
	// tombstone timeout allows for 15mins max clock skew.
	tombstoneTimeout = time.Minute * 30

	// Maximum age of acceptable gossip messages (to account for clock skew)
	gossipWindow = int64(tombstoneTimeout/time.Second) / 2

	// Used by prog/weaver/main.go and proxy/create_container_interceptor.go
	DefaultDomain = "weave.local."
)

// Nameserver: gossip-based, in memory nameserver.
// - Holds a sorted list of (hostname, peer, container id, ip) tuples for the whole cluster.
// - This list is gossiped & merged around the cluser.
// - Lookup-by-hostname are O(nlogn), and return a (copy of a) slice of the entries
// - Update is O(n) for now
type Nameserver struct {
	sync.RWMutex
	ourName     mesh.PeerName
	domain      string
	gossip      mesh.Gossip
	entries     Entries
	isKnownPeer func(mesh.PeerName) bool
	quit        chan struct{}
}

func New(ourName mesh.PeerName, domain string, isKnownPeer func(mesh.PeerName) bool) *Nameserver {
	return &Nameserver{
		ourName:     ourName,
		domain:      dns.Fqdn(domain),
		isKnownPeer: isKnownPeer,
		quit:        make(chan struct{}),
	}
}

func (n *Nameserver) SetGossip(gossip mesh.Gossip) {
	n.gossip = gossip
}

func (n *Nameserver) Start() {
	go func() {
		ticker := time.Tick(tombstoneTimeout)
		for {
			select {
			case <-n.quit:
				return
			case <-ticker:
				n.deleteTombstones()
			}
		}
	}()
}

func (n *Nameserver) Stop() {
	n.quit <- struct{}{}
}

func (n *Nameserver) broadcastEntries(es ...Entry) {
	if n.gossip == nil || len(es) == 0 {
		return
	}
	n.gossip.GossipBroadcast(&GossipData{
		Entries:   Entries(es),
		Timestamp: now(),
	})
}

<<<<<<< HEAD
func (n *Nameserver) AddEntry(hostname, containerid string, origin mesh.PeerName, addr address.Address) {
	n.infof("adding entry %s -> %s", hostname, addr.String())
=======
func (n *Nameserver) AddEntry(hostname, containerid string, origin mesh.PeerName, addr address.Address) error {
>>>>>>> 17d53af2
	n.Lock()
	n.infof("adding entry for %s: %s -> %s", containerid, hostname, addr.String())
	entry := n.entries.add(hostname, containerid, origin, addr)
	n.Unlock()
	n.broadcastEntries(entry)
}

func (n *Nameserver) Lookup(hostname string) []address.Address {
	n.RLock()
	defer n.RUnlock()

	entries := n.entries.lookup(hostname)
	result := []address.Address{}
	for _, e := range entries {
		if e.Tombstone > 0 {
			continue
		}
		result = append(result, e.Addr)
	}
	n.debugf("lookup %s -> %s", hostname, &result)
	return result
}

func (n *Nameserver) ReverseLookup(ip address.Address) (string, error) {
	n.RLock()
	defer n.RUnlock()

	match, err := n.entries.first(func(e *Entry) bool {
		return e.Tombstone == 0 && e.Addr == ip
	})
	if err != nil {
		return "", err
	}
	n.debugf("reverse lookup %s -> %s", ip, match.Hostname)
	return match.Hostname, nil
}

func (n *Nameserver) ContainerStarted(ident string)   {}
func (n *Nameserver) ContainerDestroyed(ident string) {}

func (n *Nameserver) ContainerDied(ident string) {
	n.Lock()
	entries := n.entries.tombstone(n.ourName, func(e *Entry) bool {
		if e.ContainerID == ident {
			n.infof("container %s died; tombstoning entry %s", ident, e.String())
			return true
		}
		return false
	})
	n.Unlock()
	n.broadcastEntries(entries...)
}

func (n *Nameserver) PeerGone(peer mesh.PeerName) {
	n.infof("peer %s gone", peer.String())
	n.Lock()
	defer n.Unlock()
	n.entries.filter(func(e *Entry) bool {
		return e.Origin != peer
	})
}

func (n *Nameserver) Delete(hostname, containerid, ipStr string, ip address.Address) {
	n.Lock()
	n.infof("tombstoning hostname=%s, container=%s, ip=%s", hostname, containerid, ipStr)
	entries := n.entries.tombstone(n.ourName, func(e *Entry) bool {
		if hostname != "*" && e.Hostname != hostname {
			return false
		}

		if containerid != "*" && e.ContainerID != containerid {
			return false
		}

		if ipStr != "*" && e.Addr != ip {
			return false
		}

		n.infof("tombstoning entry %v", e)
		return true
	})
	n.Unlock()
	n.broadcastEntries(entries...)
}

func (n *Nameserver) deleteTombstones() {
	n.Lock()
	defer n.Unlock()
	now := time.Now().Unix()
	n.entries.filter(func(e *Entry) bool {
		return e.Tombstone == 0 || now-e.Tombstone <= int64(tombstoneTimeout/time.Second)
	})
}

func (n *Nameserver) Gossip() mesh.GossipData {
	n.RLock()
	defer n.RUnlock()
	gossip := &GossipData{
		Entries:   make(Entries, len(n.entries)),
		Timestamp: now(),
	}
	copy(gossip.Entries, n.entries)
	return gossip
}

func (n *Nameserver) OnGossipUnicast(sender mesh.PeerName, msg []byte) error {
	return nil
}

func (n *Nameserver) receiveGossip(msg []byte) (mesh.GossipData, mesh.GossipData, error) {
	var gossip GossipData
	if err := gossip.Decode(msg); err != nil {
		return nil, nil, err
	}
	if delta := gossip.Timestamp - now(); delta > gossipWindow || delta < -gossipWindow {
		return nil, nil, fmt.Errorf("clock skew of %d detected", delta)
	}

	n.Lock()
	defer n.Unlock()

	gossip.Entries.filter(func(e *Entry) bool {
		return n.isKnownPeer(e.Origin)
	})

	newEntries := n.entries.merge(gossip.Entries)
	if len(newEntries) > 0 {
		return &GossipData{Entries: newEntries, Timestamp: now()}, &gossip, nil
	}
	return nil, &gossip, nil
}

// merge received data into state and return "everything new I've
// just learnt", or nil if nothing in the received data was new
func (n *Nameserver) OnGossip(msg []byte) (mesh.GossipData, error) {
	newEntries, _, err := n.receiveGossip(msg)
	return newEntries, err
}

// merge received data into state and return a representation of
// the received data, for further propagation
func (n *Nameserver) OnGossipBroadcast(_ mesh.PeerName, msg []byte) (mesh.GossipData, error) {
	_, entries, err := n.receiveGossip(msg)
	return entries, err
}

func (n *Nameserver) infof(fmt string, args ...interface{}) {
	Log.Infof("[nameserver %s] "+fmt, append([]interface{}{n.ourName}, args...)...)
}
func (n *Nameserver) debugf(fmt string, args ...interface{}) {
	Log.Debugf("[nameserver %s] "+fmt, append([]interface{}{n.ourName}, args...)...)
}
func (n *Nameserver) errorf(fmt string, args ...interface{}) {
	Log.Errorf("[nameserver %s] "+fmt, append([]interface{}{n.ourName}, args...)...)
}<|MERGE_RESOLUTION|>--- conflicted
+++ resolved
@@ -83,12 +83,7 @@
 	})
 }
 
-<<<<<<< HEAD
 func (n *Nameserver) AddEntry(hostname, containerid string, origin mesh.PeerName, addr address.Address) {
-	n.infof("adding entry %s -> %s", hostname, addr.String())
-=======
-func (n *Nameserver) AddEntry(hostname, containerid string, origin mesh.PeerName, addr address.Address) error {
->>>>>>> 17d53af2
 	n.Lock()
 	n.infof("adding entry for %s: %s -> %s", containerid, hostname, addr.String())
 	entry := n.entries.add(hostname, containerid, origin, addr)
