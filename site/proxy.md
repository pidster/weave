---
title: Weave Docker API Proxy
layout: default
---

# Weave Docker API Proxy

The Docker API proxy automatically attaches containers to the weave
network when they are started using the ordinary Docker
[command-line interface](https://docs.docker.com/reference/commandline/cli/)
or
[remote API](https://docs.docker.com/reference/api/docker_remote_api/),
instead of `weave run`.

 * [Setup](#setup)
 * [Usage](#usage)
 * [Automatic IP address assignment](#ipam)
 * [Automatic discovery](#dns)
 * [Securing the docker communication with TLS](#tls)
 * [Launching containers without the proxy](#without-proxy)
 * [Troubleshooting](#troubleshooting)

## <a name="setup"></a>Setup

The proxy sits between the Docker client (command line or API) and the
Docker daemon, intercepting the communication between the two. You can
start it simultaneously with the router and weaveDNS via `launch`:

    host1$ weave launch

or independently via `launch-proxy`:

    host1$ weave launch-router && weave launch-proxy

The first form is more convenient, however you can only pass proxy
related configuration arguments to `launch-proxy` so if you need to
modify the default behaviour you will have to use the latter.

By default, the proxy decides where to listen based on how the
launching client connects to docker. If the launching client connected
over a unix socket, the proxy will listen on /var/run/weave.sock. If
the launching client connected over TCP, the proxy will listen on port
12375, on all network interfaces. This can be adjusted with the `-H`
argument, e.g.

    host1$ weave launch-proxy -H tcp://127.0.0.1:9999

When launching the proxy via TLS, `-H` and/or [TLS options](#tls) are
required.

Multiple `-H` arguments can be specified. If you are working with a
remote docker daemon, then any firewalls inbetween need to be
configured to permit access to the proxy port.

All docker commands can be run via the proxy, so it is safe to adjust
your `DOCKER_HOST` to point at the proxy. Weave provides a convenient
command for this:

    host1$ eval "$(weave env)"
    host1$ docker ps
    ...

Alternatively, the proxy host can be set on a per-command basis with

    host1$ docker $(weave config) ps

The proxy can be stopped independently with

    host1$ weave stop-proxy

or in conjunction with the router and weaveDNS via `stop`.

If you set your `DOCKER_HOST` to point at the proxy, remember to
revert to the original setting.

## <a name="usage"></a>Usage

When containers are created via the weave proxy, their entrypoint will
be modified to wait for the weave network interface to become
available. When they are started via the weave proxy, containers will
be [automatically assigned IP addresses](#ipam) and connected to the
weave network. We can create and start a container via the weave proxy
with

    host1$ docker run -ti ubuntu

or, equivalently with

    host1$ docker create -ti ubuntu
    5ef831df61d50a1a49272357155a976595e7268e590f0a2c75693337b14e1382
    host1$ docker start 5ef831df61d50a1a49272357155a976595e7268e590f0a2c75693337b14e1382

Specific IP addresses and networks can be supplied in the `WEAVE_CIDR`
environment variable, e.g.

    host1$ docker run -e WEAVE_CIDR=10.2.1.1/24 -ti ubuntu

Multiple IP addresses and networks can be supplied in the `WEAVE_CIDR`
variable by space-separating them, as in
`WEAVE_CIDR="10.2.1.1/24 10.2.2.1/24"`.

## <a name="ipam"></a>Automatic IP address assignment

If [automatic IP address assignment](ipam.html) is enabled in weave,
which it is by default, then containers started via the proxy will be
automatically assigned an IP address, *without having to specify any
special environment variables or other options*.

    host1$ docker run -ti ubuntu

To use a specific subnet, we pass a `WEAVE_CIDR` to the container, e.g.

    host1$ docker run -ti -e WEAVE_CIDR=net:10.32.2.0/24 ubuntu

To start a container without connecting it to the weave network, pass
`WEAVE_CIDR=none`, e.g.

    host1$ docker run -ti -e WEAVE_CIDR=none ubuntu

If you do not want an IP to be assigned by default, the proxy needs to
be passed the `--no-default-ipalloc` flag, e.g.,

<<<<<<< HEAD
    host1$ docker launch-proxy --no-default-ipalloc
=======
    host1$ weave launch-proxy --no-default-ipam
>>>>>>> 1ce9551b

In this configuration, containers with no `WEAVE_CIDR` environment
variable will not be connected to the weave network. Containers
started with a `WEAVE_CIDR` environment variable are handled as
before. To automatically assign an address in this mode, we start the
container with a blank `WEAVE_CIDR`, e.g.

    host1$ docker run -ti -e WEAVE_CIDR="" ubuntu

## <a name="dns"></a>Automatic discovery

Containers launched via the proxy will use [weaveDNS](weavedns.html)
automatically if it is running at the point when they are started -
see the [weaveDNS usage](weavedns.html#usage) section for an in-depth
explanation of the behaviour and how to control it.

Typically, the proxy will pass on container names as-is to [weaveDNS](weavedns.html)
for registration. However, there are situations in which the final container
name is out of the user's control (e.g. when using Docker orchestrators which
append control/namespacing identifiers to the original container names).

For those situations, the proxy provides two flags: `--hostname-match <regexp>`
and `--hostname-replacement <replacement>`. When launching a container, its name
is matched against regular expression `<regexp>`. Then, based on that match,
`<replacement>` will be used to generate a hostname, which will ultimately be
handed over to weaveDNS for registration.

For instance, if we launch the proxy using
`--hostname-match '^aws-[0-9]+-(.*)$'` and `--hostname-replacement 'my-app-$1'`

    host1$ weave launch-router && weave launch-proxy --hostname-match '^aws-[0-9]+-(.*)$' --hostname-replacement 'my-app-$1'
    host1$ eval "$(weave env)"

then, running a container named `aws-12798186823-foo` will lead to weaveDNS registering
hostname `my-app-foo` and not `aws-12798186823-foo`.

    host1$ docker run -ti --name=aws-12798186823-foo ubuntu ping my-app-foo
    PING my-app-foo.weave.local (10.32.0.2) 56(84) bytes of data.
    64 bytes from my-app-foo.weave.local (10.32.0.2): icmp_seq=1 ttl=64 time=0.027 ms
    64 bytes from my-app-foo.weave.local (10.32.0.2): icmp_seq=2 ttl=64 time=0.067 ms

Note how regexp substitution groups should be prepended with a dollar sign
(e.g. `$1`). For further details on the regular expression syntax please see
[Google's re2 documentation](https://github.com/google/re2/wiki/Syntax).

## <a name="tls"></a>Securing the docker communication with TLS

If you are
[connecting to the docker daemon with TLS](https://docs.docker.com/articles/https/),
you will probably want to do the same when connecting to the
proxy. That is accomplished by launching the proxy with the same
TLS-related command-line flags as supplied to the docker daemon. For
example, if you have generated your certificates and keys into the
docker host's `/tls` directory, we can launch the proxy with:

    host1$ weave launch-proxy --tls-verify --tls-cacert=/tls/ca.pem \
             --tls-cert=/tls/server-cert.pem --tls-key=/tls/server-key.pem

The paths to your certificates and key must be provided as absolute
paths which exist on the docker host.

Because the proxy connects to the docker daemon at
`unix:///var/run/docker.sock`, you must ensure that the daemon is
listening there. To do this, you need to pass the `-H
unix:///var/run/docker.sock` option when starting the docker daemon,
in addition to the `-H` options for configuring the TCP listener. See
[the Docker documentation](https://docs.docker.com/articles/basics/#bind-docker-to-another-host-port-or-a-unix-socket)
for an example.

With the proxy running over TLS, we can configure our regular docker
client to use TLS on a per-invocation basis with

    $ docker --tls-verify --tls-cacert=ca.pem --tls-cert=cert.pem \
         --tls-key=key.pem -H=tcp://host1:12375 version
    ...

or,
[by default](https://docs.docker.com/articles/https/#secure-by-default),
with

    $ mkdir -pv ~/.docker
    $ cp -v {ca,cert,key}.pem ~/.docker
    $ eval "$(weave env)"
    $ export DOCKER_TLS_VERIFY=1
    $ docker version
    ...

which is exactly the same configuration as when connecting to the
docker daemon directly, except that the specified port is the weave
proxy port.

## <a name="without-proxy"></a>Launching containers without the proxy

If you cannot or do not want to use the proxy you can launch
containers on the weave network with `weave run`:

    $ weave run -ti ubuntu

The arguments after `run` are passed through to `docker run` so you
can freely specify whichever docker options are appropriate. Once the
container is started, `weave run` attaches it to the weave network, in
this example with an automatically allocated IP. If you wish you can
specify addresses manually instead:

    $ weave run 10.2.1.1/24 -ti ubuntu

There are some limitations to starting containers with `weave run`:

* containers are always started in the background, i.e. the equivalent
  of always supplying the -d option to docker run
* the --rm option to docker run, for automatically removing containers
  after they stop, is not available
* the weave network interface may not be available immediately on
  container startup.

Finally, there is a `weave start` command which starts existing
containers with `docker start` and attaches them to the weave network.

## <a name="troubleshooting"></a>Troubleshooting

The command

    weave status

reports on the current status of various weave components, including
the proxy, if it is running:

````
...
weave proxy is running
````

Information on the operation of the proxy can be obtained from the
weaveproxy container logs with

    docker logs weaveproxy
<|MERGE_RESOLUTION|>--- conflicted
+++ resolved
@@ -120,11 +120,7 @@
 If you do not want an IP to be assigned by default, the proxy needs to
 be passed the `--no-default-ipalloc` flag, e.g.,
 
-<<<<<<< HEAD
-    host1$ docker launch-proxy --no-default-ipalloc
-=======
-    host1$ weave launch-proxy --no-default-ipam
->>>>>>> 1ce9551b
+    host1$ weave launch-proxy --no-default-ipalloc
 
 In this configuration, containers with no `WEAVE_CIDR` environment
 variable will not be connected to the weave network. Containers
